--- conflicted
+++ resolved
@@ -19,12 +19,8 @@
 [dependencies]
 hex = "0.4.2"
 rand = "0.7.3"
-<<<<<<< HEAD
 blake3 = "0.3.3"
-=======
-blake3 = "0.3.2"
 sha3 = "0.8.2"
->>>>>>> 1cb90770
 crossbeam-utils = "0.7.2"
 bincode = "1.2.1"
 serde = { version = "1.0.110", features = ["derive"] }
